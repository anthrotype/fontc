--- conflicted
+++ resolved
@@ -91,13 +91,9 @@
             build_dir: build_dir.to_path_buf(),
             prefer_simple_glyphs: Flags::default().contains(Flags::PREFER_SIMPLE_GLYPHS),
             flatten_components: Flags::default().contains(Flags::FLATTEN_COMPONENTS),
-<<<<<<< HEAD
-            skip_features: false,
-=======
             decompose_transformed_components: Flags::default()
                 .contains(Flags::DECOMPOSE_TRANSFORMED_COMPONENTS),
-            compile_features: true,
->>>>>>> 7c0f1eab
+            skip_features: false,
         }
     }
 }
