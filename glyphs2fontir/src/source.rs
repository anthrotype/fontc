--- conflicted
+++ resolved
@@ -127,12 +127,9 @@
             superscript_x_size: font.superscript_x_size,
             superscript_y_offset: font.superscript_y_offset,
             superscript_y_size: font.superscript_y_size,
-<<<<<<< HEAD
             unicode_range_bits: font.unicode_range_bits.clone(),
             codepage_range_bits: font.codepage_range_bits.clone(),
-=======
             panose: font.panose.clone(),
->>>>>>> 099c01c9
         };
         state.track_memory("/font_master".to_string(), &font)?;
         Ok(state)
@@ -182,12 +179,9 @@
             superscript_x_size: font.superscript_x_size,
             superscript_y_offset: font.superscript_y_offset,
             superscript_y_size: font.superscript_y_size,
-<<<<<<< HEAD
             unicode_range_bits: None,
             codepage_range_bits: None,
-=======
             panose: None,
->>>>>>> 099c01c9
         };
         state.track_memory("/font_master".to_string(), &font)?;
         Ok(state)
@@ -463,7 +457,6 @@
         // Default per <https://github.com/googlefonts/glyphsLib/blob/cb8a4a914b0a33431f0a77f474bf57eec2f19bcc/Lib/glyphsLib/builder/custom_params.py#L1117-L1119>
         static_metadata.misc.fs_type = font.fs_type.or(Some(1 << 3));
 
-<<<<<<< HEAD
         static_metadata.misc.unicode_range_bits = font
             .unicode_range_bits
             .as_ref()
@@ -472,7 +465,7 @@
             .codepage_range_bits
             .as_ref()
             .map(|bits| bits.iter().copied().collect());
-=======
+
         if let Some(raw_panose) = font.panose.as_ref() {
             let mut bytes = [0u8; 10];
             bytes
@@ -481,7 +474,6 @@
                 .for_each(|(dst, src)| *dst = *src as u8);
             static_metadata.misc.panose = Some(bytes.into());
         }
->>>>>>> 099c01c9
 
         static_metadata.misc.version_major = font.version_major;
         static_metadata.misc.version_minor = font.version_minor;
